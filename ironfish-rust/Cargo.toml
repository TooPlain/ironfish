[package]
name = "ironfish"
version = "0.1.0"
license = "MPL-2.0"

description = "Rust crate for interacting with transactions on the Iron Fish chain"
keywords = ["iron-fish", "cryptocurrency", "blockchain"]

# Do not include the sapling params to reduce the crate size (which otherwise
# would be too big and would be rejected by crates.io). The build.rs script
# will take care of downloading these files at build time.
exclude = ["src/sapling_params/*.params"]

[package.authors]
workspace = true

[package.edition]
workspace = true

[package.homepage]
workspace = true

[package.repository]
workspace = true

[features]
benchmark = []

[lib]
name = "ironfish"
path = "src/lib.rs"

[dependencies]
bellperson = { git = "https://github.com/iron-fish/bellperson.git", branch = "blstrs", features = ["groth16"] }
blake2b_simd = "1.0.0"
blake2s_simd = "1.0.0"
blake3 = "1.3.1"
blstrs = { version = "0.6.0" }
byteorder = "1.4.3"
chacha20poly1305 = "0.9.0"
crypto_box = { version = "0.8", features = ["std"] }
ff = "0.12.0"
group = "0.12.0"
<<<<<<< HEAD
ironfish_zkp = { path = "../ironfish-zkp" }
jubjub = { git = "https://github.com/iron-fish/jubjub.git", branch = "blstrs" }
=======
ironfish_zkp = { version = "0.1.0", path = "../ironfish-zkp" }
jubjub = "0.9.0"
>>>>>>> b2efb1a7
lazy_static = "1.4.0"
libc = "0.2.126" # sub-dependency that needs a pinned version until a new release of cpufeatures: https://github.com/RustCrypto/utils/pull/789
rand = "0.8.5"
tiny-bip39 = "0.8"
xxhash-rust = { version = "0.8.5", features = ["xxh3"] }

[build-dependencies]
hex = "0.4"
reqwest = { version = "0.11", features = ["blocking"] }
sha2 = "0.10"<|MERGE_RESOLUTION|>--- conflicted
+++ resolved
@@ -41,13 +41,8 @@
 crypto_box = { version = "0.8", features = ["std"] }
 ff = "0.12.0"
 group = "0.12.0"
-<<<<<<< HEAD
-ironfish_zkp = { path = "../ironfish-zkp" }
+ironfish_zkp = { version = "0.1.0", path = "../ironfish-zkp" }
 jubjub = { git = "https://github.com/iron-fish/jubjub.git", branch = "blstrs" }
-=======
-ironfish_zkp = { version = "0.1.0", path = "../ironfish-zkp" }
-jubjub = "0.9.0"
->>>>>>> b2efb1a7
 lazy_static = "1.4.0"
 libc = "0.2.126" # sub-dependency that needs a pinned version until a new release of cpufeatures: https://github.com/RustCrypto/utils/pull/789
 rand = "0.8.5"
